--- conflicted
+++ resolved
@@ -411,10 +411,7 @@
 	if kind == LINK_TYPE_EMAIL {
 		out.WriteString("mailto:")
 	}
-<<<<<<< HEAD
 	entityEscapeWithSkip(out, link, skipRanges)
-=======
-	attrEscape(out, link)
 
 	if options.flags&HTML_NOFOLLOW_LINKS != 0 && !isRelativeLink(link) {
 		out.WriteString("\" rel=\"nofollow")
@@ -424,7 +421,6 @@
 		out.WriteString("\" target=\"_blank")
 	}
 
->>>>>>> c9977f0c
 	out.WriteString("\">")
 
 	// Pretty print: if we get an email address as
